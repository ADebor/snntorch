--- conflicted
+++ resolved
@@ -24,13 +24,8 @@
         self.lif1 = snn.Synaptic(
             alpha=0.5, beta=0.5, num_inputs=1, batch_size=1, init_hidden=True
         )
-<<<<<<< HEAD
-        self.lif2 = snn.SRM0(
-            alpha=0.6, beta=0.5, num_inputs=1, batch_size=1, init_hidden=True
-=======
         self.lif2 = snn.Alpha(
             alpha=0.6, beta=0.5, num_inputs=1, batch_size=1, hidden_init=True
->>>>>>> 544b4728
         )
 
     def forward(self, x):
